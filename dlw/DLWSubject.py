import numpy as np
from datetime import timedelta

DEUTERIUM = "deuterium"
OXYGEN = "oxygen"

D_VSMOW_RATIO = 0.00015576
O18_VSMOW_RATIO = 0.0020052
STANDARD_WATER_MOL_MASS = 18.10106 / 1000  # kg
POP_DIL_SPACE_D = 1.041
POP_DIL_SPACE_O = 1.007
FAT_FREE_MASS_FACTOR = 0.73
HOURS_PER_DAY = 24
LITERS_PER_MOL = 22.414
WEIR_CONSTANT = 5.7425
MJ_PER_KCAL = 4.184 / 1000

D_PLATEAU_LIMIT = 5.0
O18_PLATEAU_LIMIT = 5.0
DIL_SPACE_RATIO_LOW_LIMIT = 1.00
DIL_SPACE_RATIO_HIGH_LIMIT = 1.07
KO_KD_RATIO_LOW_LIMIT = 1.1
KO_KD_RATIO_HIGH_LIMIT = 1.7


class DLWSubject:
    """Class for performing Doubly Labeled Water calculations
       Attributes:
           d_deltas (np.array): deuterium delta values of subject samples
           o_18deltas (np.array): oxygen 18 delta values of subject samples
           sample_datetimes ([datetime]): dates and times of sample collections
           dose_weights ([float]): weights in g of doses administered, deuterium first, 18O second
           mol_masses ([float]): molecular masses in g/mol of doses administered, deuterium first, 18O second
           dose_enrichments ([float]): dose enrichments in ppm of doses administered, deuterium first, 18O second
           subject_weights ([float]): initial and final weights of the subject in kg
           d_ratios (np.array): deuterium ratios of subject samples
           o18_ratios (np.array): 18O ratios of subject samples
           kd_per_hr (float): deuterium turnover rate in 1/hr
           ko_per_hr (float): oxygen turnover rate in 1/hr
           ko_kd_ratio (float): ratio of oxygen and deuterium turnover rates
           nd_plat_4hr (float): deuterium dilution space calculated by the plateau method using the 4hr sample in mol
           no_plat_4hr (float): 18O dilution space calculated by the plateau method using the 4hr sample in mol
           nd_plat_avg (float): deuterium dilution space calculated by the plateau method using the average of the 4hr
                        and 5hr samples in mol
           no_plat_avg (float): 18O dilution space calculated by the plateau method using the average of the 4hr and 5
                        hr samples in mol
           nd_int_avg (float): deuterium dilution space calculated by the intercept method using the average of the 4hr
                        and 5hr samples in mol
           no_int_avg (float): 18O dilution space calculated by the intercept method using the average of the 4hr and 5
                        hr samples in mol
           dil_space_ratio (float): ratio of the 4 hr plateau deuterium and 18O dilution spaces
           adj_nd_int_avg (float): deuterium average intercept dilution space adjusted for the subject weight change
                           over the sampling period, in mol
           adj_no_int_avg (float): 18O average intercept dilution space adjusted for the subject weight change over the
                           sampling period, in mol
           adj_nd_plat_avg (float): deuterium average plateu dilution space adjusted for the subject weight change over
                           the sampling period, in mol
           adj_no_plat_avg (float): 18O average plateau dilution space adjusted for the subject weight change over the
                           sampling period, in mol
           adj_nd_plat_avg_kg (float): deuterium average plateu dilution space adjusted for the subject weight change
                           over the sampling period, in kg
           adj_no_plat_avg_kg (float): 18O average plateau dilution space adjusted for the subject weight change over
                           the sampling period, in kg
           total_body_water_d_kg (float): total body water calculated from the average D plateau dilution space, in kg
           total_body_water_o_kg (float): total body water calculated from the average 18O plateau dilution space, in kg
           total_body_water_ave_kg (float): average of total_body_water_d_kg and total_body_water_o_kg, in kg
           fat_free_mass_kg (float): fat free mass of the subject, in kg
           fat_mass_kg (float): fat mass of the subject, in kg
           body_fat_percent (float): body fat percent of the subject, in percent
           schoeller_co2_int (float): CO2 production rate in mol/hr using the equation of Schoeller (equation A6, 1986
                              as updated in 1988) using the weight adjusted, average, intercept dilution spaces
           schoeller_co2_plat (float): CO2 production rate in mol/hr using the equation of Schoeller (equation A6, 1986
                              as updated in 1988) using the weight adjusted, average, plateu dilution spaces
           schoeller_co2_int_mol_day (float): CO2 production rate in mol/day using the equation of Schoeller (equation
                            A6, 1986 as updated in 1988) using the weight adjusted, average, intercept dilution spaces
           schoeller_co2_int_L_day (float): CO2 production rate in L/day using the equation of Schoeller (equation
                            A6, 1986 as updated in 1988) using the weight adjusted, average, intercept dilution spaces
           schoeller_tee_int_kcal_day (float): Total energy expenditure calculated using the equation of Weir (1949) from co2
                            values calculated via Schoeller and the weight adjusted, average, intercept dilution spaces,
                            in kcal/day
           schoeller_tee_plat_kcal_day (float): Total energy expenditure calculated using the equation of Weir (1949) from co2
                              values calculated via Schoeller and the weight adjusted, average, plateau dilution spaces,
                              in kcal/day
           schoeller_tee_int_mj_day (float): Total energy expenditure calculated using the equation of Weir (1949) from
                            co2 values calculated via Schoeller and the weight adjusted, average, intercept dilution
                            spaces, in mj/day
           schoeller_tee_plat_mj_day (float): Total energy expenditure calculated using the equation of Weir (1949) from
                            co2 values calculated via Schoeller and the weight adjusted, average, plateau dilution
                            spaces, in mj/day
           d_ratio_percent (float): Percent difference between the 4hr and 5hr delta measurements of deuterium
           o18_ratio_percent (float): Percent difference between the 4hr and 5hr delta measurements of 18O
           ee_check (float): Data quality check consisting of the percent difference between the TEE (in kcal/day)
                            calculated using the PD4/ED4 pair and the TEE calculated using the PD5/ED5 pair, both with
                            the plateau method.
    """

    def __init__(self, d_deltas, o_18deltas, sample_datetimes, dose_weights, mol_masses, dose_enrichments,
                 subject_weights):
        """Constructor for the DLWSubject class
           :param d_deltas (np.array): deuterium delta values of subject samples
           :param o_18deltas (np.array): oxygen 18 delta values of subject samples
           :param sample_datetimes ([datetime]): dates and times of sample collections
           :param dose_weights ([float]): weights in g of doses administered, deuterium first, 18O second
           :param mol_masses ([float]): molecular masses in g/mol of doses administered, deuterium first, 18O second
           :param dose_enrichments ([float]): dose enrichments in ppm of doses administered, deuterium first, 18O second
           :param subject_weights ([float]): initial and final weights of the subject in kg
        """
        if len(d_deltas) == len(o_18deltas) == len(sample_datetimes) == 5:
            # how to test that dates are in order?
            self.d_deltas = d_deltas
            self.o18_deltas = o_18deltas
            self.sample_datetimes = sample_datetimes
            self.dose_weights = dose_weights
            self.mol_masses = mol_masses
            self.dose_enrichments = dose_enrichments
            self.subject_weights = subject_weights

            self.d_ratios = self.d_deltas_to_ratios()
            self.o18_ratios = self.o18_deltas_to_ratios()

            self.kd_per_hr = self.average_turnover_2pt(self.d_ratios, self.sample_datetimes)
            self.ko_per_hr = self.average_turnover_2pt(self.o18_ratios, self.sample_datetimes)
            self.ko_kd_ratio = self.ko_per_hr / self.kd_per_hr

            self.nd_plat_4hr = self.dilution_space_plateau(self.dose_weights[0], self.mol_masses[0],
                                                           self.dose_enrichments[0], self.d_ratios[1],
                                                           self.d_ratios[0])
            self.no_plat_4hr = self.dilution_space_plateau(self.dose_weights[1], self.mol_masses[1],
                                                           self.dose_enrichments[1], self.o18_ratios[1],
                                                           self.o18_ratios[0])

            self.nd_plat_avg = self.dilution_space_plateau(self.dose_weights[0], self.mol_masses[0],
                                                           self.dose_enrichments[0],
                                                           (self.d_ratios[1] + self.d_ratios[2]) / 2,
                                                           self.d_ratios[0])
            self.no_plat_avg = self.dilution_space_plateau(self.dose_weights[1], self.mol_masses[1],
                                                           self.dose_enrichments[1],
                                                           (self.o18_ratios[1] + self.o18_ratios[2]) / 2,
                                                           self.o18_ratios[0])

            self.nd_int_avg = self.avg_intercept_dilution_space(self.dose_weights[0], self.mol_masses[0],
                                                                self.dose_enrichments[0], self.kd_per_hr, self.d_ratios,
                                                                self.sample_datetimes)
            self.no_int_avg = self.avg_intercept_dilution_space(self.dose_weights[1], self.mol_masses[1],
                                                                self.dose_enrichments[1], self.ko_per_hr, self.o18_ratios,
                                                                self.sample_datetimes)

            self.dil_space_ratio = self.nd_plat_4hr / self.no_plat_4hr

            self.adj_nd_int_avg = self.adj_dilution_space(self.nd_int_avg, self.subject_weights)
            self.adj_no_int_avg = self.adj_dilution_space(self.no_int_avg, self.subject_weights)

            self.adj_nd_plat_avg = self.adj_dilution_space(self.nd_plat_avg, self.subject_weights)
            self.adj_no_plat_avg = self.adj_dilution_space(self.no_plat_avg, self.subject_weights)

            self.adj_nd_plat_avg_kg = self.adj_nd_plat_avg * STANDARD_WATER_MOL_MASS
            self.adj_no_plat_avg_kg = self.adj_no_plat_avg * STANDARD_WATER_MOL_MASS

<<<<<<< HEAD
            # self.rh2o = (self.adj_nd_plat_avg_kg * self.kd_per_hr * HOURS_PER_DAY) / STANDARD_WATER_MOL_MASS
=======
            # self.rh2o = (self.adj_nd_plat_avg_kg * self.kd * HOURS_PER_DAY) / STANDARD_WATER_MOL_MASS
>>>>>>> f33db5c2
            self.total_body_water_d_kg = self.adj_nd_plat_avg_kg / POP_DIL_SPACE_D
            self.total_body_water_o_kg = self.adj_no_plat_avg_kg / POP_DIL_SPACE_O
            self.total_body_water_ave_kg = (self.total_body_water_d_kg + self.total_body_water_o_kg) / 2

            self.fat_free_mass_kg = self.total_body_water_ave_kg / FAT_FREE_MASS_FACTOR
            self.fat_mass_kg = self.subject_weights[0] - self.fat_free_mass_kg
            self.body_fat_percent = self.fat_mass_kg / self.subject_weights[0] * 100

            self.schoeller_co2_int = self.calc_schoeller_co2(self.adj_nd_int_avg, self.adj_no_int_avg,
                                                             self.kd_per_hr, self.ko_per_hr)
            self.schoeller_co2_plat = self.calc_schoeller_co2(self.adj_nd_plat_avg, self.adj_no_plat_avg,
                                                              self.kd_per_hr, self.ko_per_hr)

            self.schoeller_co2_int_mol_day = self.schoeller_co2_int * HOURS_PER_DAY
            self.schoeller_co2_int_L_day = self.schoeller_co2_int * LITERS_PER_MOL

            self.schoeller_tee_int_kcal_day = self.co2_to_tee(self.schoeller_co2_int)
            self.schoeller_tee_plat_kcal_day = self.co2_to_tee(self.schoeller_co2_plat)

            self.schoeller_tee_int_mj_day = self.schoeller_tee_int_kcal_day * MJ_PER_KCAL
            self.schoeller_tee_plat_mj_day = self.schoeller_tee_plat_kcal_day * MJ_PER_KCAL

            self.d_ratio_percent = self.percent_difference(self.d_ratios[1], self.d_ratios[2])
            self.o18_ratio_percent = self.percent_difference(self.o18_ratios[1], self.o18_ratios[2])
            self.ee_check = self.ee_consistency_check()

        else:
            raise ValueError('Arrays not correct size')

    def d_deltas_to_ratios(self):
        """Convert deuterium delta values to ratios.
           :return: deuterium ratios"""
        return ((self.d_deltas / 1000) + 1) * D_VSMOW_RATIO

    def o18_deltas_to_ratios(self):
        """Convert 18O delta values to ratios.
           :return: 18O ratios"""
        return ((self.o18_deltas / 1000) + 1) * O18_VSMOW_RATIO

    @staticmethod
    def isotope_turnover_2pt(background, initratio, finalratio, elapsedhours):
        """Calculate an isotope turnover rate in 1/hr using the 2pt method
           :param background:  enrichment of the background urine measurement as a ratio
           :param initratio: enrichment of the initial urine measurement as a ratio
           :param finalratio: enrichment of the final urine measurement as a ratio
           :param elapsedhours: elapsed time in hours between the intial and final urine measurements
           :return: istope turnover rate in 1/hr
        """
        if (background < initratio and background < finalratio and finalratio < initratio):
            return (np.log(initratio - background) - np.log(finalratio - background)) / elapsedhours
        else:
            raise ValueError('Isotope ratios do not conform to pattern background < final < plateau')

    def average_turnover_2pt(self, ratios, sampledatetime):
        """Calculate the average isotope turnover rate in 1/hr using the 2pt method
           :param ratios: measured urine isotope ratios
           :param sampledatetime: time and date of urine collections
           :return: average isotope turnover rate in 1/hr"""
        turnovers = np.zeros(4)

        elapsedhours = (timedelta.total_seconds(sampledatetime[3] - sampledatetime[1])) / 3600
        turnovers[0] = self.isotope_turnover_2pt(ratios[0], ratios[1], ratios[3], elapsedhours)

        elapsedhours = (timedelta.total_seconds(sampledatetime[4] - sampledatetime[1])) / 3600
        turnovers[1] = self.isotope_turnover_2pt(ratios[0], ratios[1], ratios[4], elapsedhours)

        elapsedhours = (timedelta.total_seconds(sampledatetime[3] - sampledatetime[2])) / 3600
        turnovers[2] = self.isotope_turnover_2pt(ratios[0], ratios[2], ratios[3], elapsedhours)

        elapsedhours = (timedelta.total_seconds(sampledatetime[4] - sampledatetime[2])) / 3600
        turnovers[3] = self.isotope_turnover_2pt(ratios[0], ratios[2], ratios[4], elapsedhours)
        return np.mean(turnovers)

    @staticmethod
    def dilution_space_plateau(doseweight, molmass, doseenrichment, plateauenrichment, background):
        """Calculate a dilution space using the plateau method.
           :param doseweight: weight of the does in grams
           :param molmass: moleular mass of the dose in grams/mol
           :param doseenrichment: enrichment of the dose in ppm
           :param plateauenrichment: enrichment of the plateau urine measurement as a ratio
           :param background: enrichment of the background urine measurement as a ratio
           :return: dilution space calculated by the plateau method in mol
        """

        return doseweight / molmass * (doseenrichment - plateauenrichment) / (plateauenrichment - background)

    @staticmethod
    def dilution_space_intercept(doseweight, molmass, doseenrichment, plateauenrichment, background,
                                 turnoverrate, dosetime):
        """Calculate a dilution space using the intercept method.
           :param doseweight: weight of the does in grams
           :param molmass: moleular mass of the dose in grams/mol
           :param doseenrichment: enrichment of the dose in ppm
           :param plateauenrichment: enrichment of the plateau urine measurement in ppm
           :param background: enrichment of the background urine measurement in ppm
           :param turnoverrate: isotope turnover rate in 1/hr
           :param dosetime: time and date of dose administration
           :return: dilution space calculated by the intercept method in mol
        """

        interceptenrichment = (plateauenrichment - background) * np.exp(dosetime * turnoverrate) + background

        return doseweight / molmass * (doseenrichment - interceptenrichment) / (interceptenrichment - background)

    def avg_intercept_dilution_space(self, doseweight, molmass, doseenrichment, turnoverrate, ratios, sampledatetime):
        """Calculate the average of the 4 and 5 hour dilution spaces calculated by the intercept method
           :param doseweight: weight of the does in grams
           :param molmass: moleular mass of the dose in grams/mol
           :param doseenrichment: enrichment of the dose in ppm
           :param turnoverrate: isotope turnover rate in 1/hr
           :param ratios: measured urine isotope ratios
           :param sampledatetime: time and date of urine collections
           :return: average of the 4 and 5 hour dilution spaces calculated by the intercept method in mol
        """
        dilspace = np.zeros(2)
        dosetime = np.zeros(2)

        dosetime[0] = timedelta.total_seconds(sampledatetime[1] - sampledatetime[0]) / 3600
        dilspace[0] = self.dilution_space_intercept(doseweight, molmass, doseenrichment, ratios[1], ratios[0],
                                                    turnoverrate, dosetime[0])

        dosetime[1] = timedelta.total_seconds(sampledatetime[2] - sampledatetime[0]) / 3600
        dilspace[1] = self.dilution_space_intercept(doseweight, molmass, doseenrichment, ratios[2], ratios[0],
                                                    turnoverrate, dosetime[1])
        return np.mean(dilspace)

    @staticmethod
    def adj_dilution_space(dilution_space, subject_weights):
        """Adjust the given dilution space by the beginning and end subject weights to produce an average dilution space.
           :param dilution_space: unadjusted dilution space
           :param subject_weights: array containing before and after subject weights
           :return adj_dilution_space: dilution space in mol adjusted for the subject weight change over the
                                       sampling period
        """
        begin_dilution_spacekg = dilution_space * STANDARD_WATER_MOL_MASS
        end_dilution_spacekg = subject_weights[1] / subject_weights[0] * begin_dilution_spacekg

        adj_dilution_space = ((begin_dilution_spacekg + end_dilution_spacekg) / 2) / STANDARD_WATER_MOL_MASS
        return adj_dilution_space

    @staticmethod
    def calc_schoeller_co2(nd, no, kd, ko):
        """Calculate CO2 production in mol/hr using the equation of Schoeller (equation A6, 1986 as updated in 1988)
                from dilution spaces and isotope turnover rates.
           :param nd: deuterium dilution space in mol
           :param no: oxygen dilution space in mol
           :param kd: deuterium turnover rate in 1/hr
           :param ko: oxygen turnover rate in 1/hr
           :return co2prod: co2 production rate in mol/hr
        """
        n = ((no / 1.01) + (nd / 1.04)) / 2
        co2_prod = (n / 2.078) * (1.01 * ko - 1.04 * kd) - 0.0246 * n * 1.05 * (1.01 * ko - 1.04 * kd)
        # reduces to co2prod = n*(0.459952*ko_per_hr - 0.47362*kd_per_hr)
        return co2_prod

    @staticmethod
    def co2_to_tee(co2):
        """Convert CO2 production to total energy expenditure in using the equation of Weir, J.B. J Physiol., 109(1-2):1-9, 1949
           :param co2: volume of co2 production in mol/hr
           :return: total energy expenditure in kcal/day
        """
        return co2 * LITERS_PER_MOL * HOURS_PER_DAY * WEIR_CONSTANT

    @staticmethod
    def percent_difference(first, second):
        """Calculate the percent difference between two values """
        return (abs(first - second) / second * 100)

    def ee_consistency_check(self):
        """Calculate the percentage difference between the energy expenditure measured using the PD4/ED4 pair and
            the PD5/ED5 pair
            :return: percentage differences"""
        elapsedhours = (timedelta.total_seconds(self.sample_datetimes[3] - self.sample_datetimes[1])) / 3600
        kd_4hr = self.isotope_turnover_2pt(self.d_ratios[0], self.d_ratios[1], self.d_ratios[3], elapsedhours)
        ko_4hr = self.isotope_turnover_2pt(self.o18_ratios[0], self.o18_ratios[1], self.o18_ratios[3], elapsedhours)

        elapsedhours = (timedelta.total_seconds(self.sample_datetimes[4] - self.sample_datetimes[2])) / 3600
        kd_5hr = self.isotope_turnover_2pt(self.d_ratios[0], self.d_ratios[2], self.d_ratios[4], elapsedhours)
        ko_5hr = self.isotope_turnover_2pt(self.o18_ratios[0], self.o18_ratios[2], self.o18_ratios[4], elapsedhours)

        nd_plat_5hr = self.dilution_space_plateau(self.dose_weights[0], self.mol_masses[0],
                                                  self.dose_enrichments[0], self.d_ratios[2], self.d_ratios[0])
        no_plat_5hr = self.dilution_space_plateau(self.dose_weights[1], self.mol_masses[1],
                                                  self.dose_enrichments[1], self.o18_ratios[2], self.o18_ratios[0])

        schoeller_4hr = self.calc_schoeller_co2(self.nd_plat_4hr, self.no_plat_4hr, kd_4hr, ko_4hr)
        schoeller_5hr = self.calc_schoeller_co2(nd_plat_5hr, no_plat_5hr, kd_5hr, ko_5hr)

        tee_4hr = self.co2_to_tee(schoeller_4hr)
        tee_5hr = self.co2_to_tee(schoeller_5hr)

        diff = self.percent_difference(tee_4hr, tee_5hr)
        return diff

    def save_results_csv(self, filename):
        """ Save the results to a csv file
            :param: filename(string), the name of the file to which to save"""
        write_header = 'rCO2_mol/day,rCO2_L/day,EE_kcal/day,EE_MJ/day'
        write_data = np.asarray([[self.schoeller_co2_int_mol_day, self.schoeller_co2_int_L_day, self.schoeller_tee_int_kcal_day,
                                  self.schoeller_tee_int_mj_day]])
        np.savetxt(filename, write_data, delimiter=',', header=write_header, comments='')<|MERGE_RESOLUTION|>--- conflicted
+++ resolved
@@ -156,11 +156,8 @@
             self.adj_nd_plat_avg_kg = self.adj_nd_plat_avg * STANDARD_WATER_MOL_MASS
             self.adj_no_plat_avg_kg = self.adj_no_plat_avg * STANDARD_WATER_MOL_MASS
 
-<<<<<<< HEAD
             # self.rh2o = (self.adj_nd_plat_avg_kg * self.kd_per_hr * HOURS_PER_DAY) / STANDARD_WATER_MOL_MASS
-=======
-            # self.rh2o = (self.adj_nd_plat_avg_kg * self.kd * HOURS_PER_DAY) / STANDARD_WATER_MOL_MASS
->>>>>>> f33db5c2
+
             self.total_body_water_d_kg = self.adj_nd_plat_avg_kg / POP_DIL_SPACE_D
             self.total_body_water_o_kg = self.adj_no_plat_avg_kg / POP_DIL_SPACE_O
             self.total_body_water_ave_kg = (self.total_body_water_d_kg + self.total_body_water_o_kg) / 2
