--- conflicted
+++ resolved
@@ -342,13 +342,8 @@
         nd['plat_a_mol'] = self.dilution_space_plateau(self.dose_weights[0], self.mol_masses[0],
                                                        self.dose_enrichments[0], self.d_ratios[1], self.d_ratios[0])
         nd['plat_b_mol'] = self.dilution_space_plateau(self.dose_weights[0], self.mol_masses[0],
-<<<<<<< HEAD
-                                                       self.dose_enrichments[0], self.d_ratios[2], self.d_ratios[0])
-        nd['plat_avg_mol'] = (nd['plat_a_mol'] + nd['plat_b_mol']) / 2
-=======
                                                          self.dose_enrichments[0], self.d_ratios[2], self.d_ratios[0])
         nd['plat_avg_mol'] = np.nanmean(np.array([nd['plat_a_mol'], nd['plat_b_mol']]))
->>>>>>> c2ffae90
 
         dosetime = timedelta.total_seconds(self.sample_datetimes[2] - self.sample_datetimes[1]) / 3600
         nd['int_a_mol'] = self.dilution_space_intercept(self.dose_weights[0], self.mol_masses[0],
@@ -356,15 +351,10 @@
                                                         self.kd_per_hr_2pt, dosetime)
         dosetime = timedelta.total_seconds(self.sample_datetimes[3] - self.sample_datetimes[1]) / 3600
         nd['int_b_mol'] = self.dilution_space_intercept(self.dose_weights[0], self.mol_masses[0],
-<<<<<<< HEAD
                                                         self.dose_enrichments[0], self.d_ratios[2], self.d_ratios[0],
                                                         self.kd_per_hr_2pt, dosetime)
-        nd['int_avg_mol'] = (nd['int_a_mol'] + nd['int_b_mol']) / 2
-=======
-                                                          self.dose_enrichments[0], self.d_ratios[2], self.d_ratios[0],
-                                                          self.kd_per_hr, dosetime)
+
         nd['int_avg_mol'] = np.nanmean(np.array([nd['int_a_mol'], nd['int_b_mol']]))
->>>>>>> c2ffae90
 
         nd['adj_plat_avg_mol'] = self.adj_dilution_space(nd['plat_avg_mol'], self.subject_weights)
         nd['adj_int_avg_mol'] = self.adj_dilution_space(nd['int_avg_mol'], self.subject_weights)
@@ -382,15 +372,9 @@
                                                        self.dose_enrichments[1], self.o18_ratios[1],
                                                        self.o18_ratios[0])
         no['plat_b_mol'] = self.dilution_space_plateau(self.dose_weights[1], self.mol_masses[1],
-<<<<<<< HEAD
-                                                       self.dose_enrichments[1], self.o18_ratios[2],
-                                                       self.o18_ratios[0])
-        no['plat_avg_mol'] = (no['plat_a_mol'] + no['plat_b_mol']) / 2
-=======
                                                          self.dose_enrichments[1], self.o18_ratios[2],
                                                          self.o18_ratios[0])
         no['plat_avg_mol'] = np.nanmean(np.array([no['plat_a_mol'], no['plat_b_mol']]))
->>>>>>> c2ffae90
 
         dosetime = timedelta.total_seconds(self.sample_datetimes[2] - self.sample_datetimes[1]) / 3600
         no['int_a_mol'] = self.dilution_space_intercept(self.dose_weights[1], self.mol_masses[1],
@@ -398,15 +382,9 @@
                                                         self.o18_ratios[0], self.ko_per_hr_2pt, dosetime)
         dosetime = timedelta.total_seconds(self.sample_datetimes[3] - self.sample_datetimes[1]) / 3600
         no['int_b_mol'] = self.dilution_space_intercept(self.dose_weights[1], self.mol_masses[1],
-<<<<<<< HEAD
-                                                        self.dose_enrichments[1], self.o18_ratios[2],
-                                                        self.o18_ratios[0], self.ko_per_hr_2pt, dosetime)
-        no['int_avg_mol'] = (no['int_a_mol'] + no['int_b_mol']) / 2
-=======
                                                           self.dose_enrichments[1], self.o18_ratios[2],
-                                                          self.o18_ratios[0], self.ko_per_hr, dosetime)
+                                                          self.o18_ratios[0], self.ko_per_hr_2pt, dosetime)
         no['int_avg_mol'] = np.nanmean(np.array([no['int_a_mol'], no['int_b_mol']]))
->>>>>>> c2ffae90
 
         no['adj_plat_avg_mol'] = self.adj_dilution_space(no['plat_avg_mol'], self.subject_weights)
         no['adj_int_avg_mol'] = self.adj_dilution_space(no['int_avg_mol'], self.subject_weights)
@@ -593,7 +571,7 @@
         """
         return co2 * LITERS_PER_MOL * HOURS_PER_DAY * WEIR_CONSTANT
 
-    def tee_calcs(self, equation):
+    def tee_calcs (self, equation):
         """Change the units on the tee calculations.
            :param equation: dict with co2 previously calculated
            :return equation: dict now containing tee measurements
